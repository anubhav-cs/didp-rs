[package]
name = "dypdl-heuristic-search"
version = "0.5.0"
edition = "2021"
rust-version = "1.64"
description = "Heuristic search solvers for Dynamic Programming Description Language (DyPDL)."
license = "MIT OR Apache-2.0"
authors = ["Ryo Kuroiwa <ryo.kuroiwa@mail.utoronto.ca>"]
homepage = "https://didp.ai"
repository = "https://github.com/domain-independent-dp/didp-rs"

# See more keys and their definitions at https://doc.rust-lang.org/cargo/reference/manifest.html

[dependencies]
<<<<<<< HEAD
ordered-float = "3.0"
dypdl = { path = "../dypdl", version = "0.4.0" }
rustc-hash = "1.1"
dashmap = "5.4"
rayon = "1.7"
crossbeam-channel = "0.5"
bus = "2.4"
=======
ordered-float = "3.7"
dypdl = { path = "../dypdl", version = "0.5.0" }
rustc-hash = "1.1"
rand = "0.8"
rand_pcg = "0.3"
rand_distr = "0.4"
>>>>>>> 6d63de7c
<|MERGE_RESOLUTION|>--- conflicted
+++ resolved
@@ -12,19 +12,13 @@
 # See more keys and their definitions at https://doc.rust-lang.org/cargo/reference/manifest.html
 
 [dependencies]
-<<<<<<< HEAD
-ordered-float = "3.0"
-dypdl = { path = "../dypdl", version = "0.4.0" }
+ordered-float = "3.9"
+dypdl = { path = "../dypdl", version = "0.5.0" }
 rustc-hash = "1.1"
-dashmap = "5.4"
-rayon = "1.7"
+dashmap = "5.5"
+rayon = "1.8"
 crossbeam-channel = "0.5"
 bus = "2.4"
-=======
-ordered-float = "3.7"
-dypdl = { path = "../dypdl", version = "0.5.0" }
-rustc-hash = "1.1"
 rand = "0.8"
 rand_pcg = "0.3"
-rand_distr = "0.4"
->>>>>>> 6d63de7c
+rand_distr = "0.4"