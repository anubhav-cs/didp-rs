# User Guide for Solver for DIDP

Different solvers have different characteristics, and some features may not be supported.
The features of solvers are summarized in the following table.

Solvers except for `forward_recursion` solves a DyPDL model as a generalized version of the shortest path problem, so it requires specific form of the cost expression.

We recommend using [`dual_bound_cabs`](#dual_bound_cabs) with the default parameter if it is available for your model.

|solver|supported cost expressions|supported reduce|other restrictions|exact|anytime|
|-|-|-|-|-|-|
|[forward_recursion](#forward_recursion)|any|`min`, `max`|acyclic state space|yes|no|
|[caasdy](#caasdy)|`(+ <numeric expression> cost)`, `(* <numeric expression> cost)`, `(max <numeric expression> cost)`, `(min <numeric_expression> cost)`|`min`, `max`||yes|no|
|[dual_bound_cabs](#dual_bound_cabs)|`(+ <numeric expression> cost)`, `(* <numeric expression> cost)`, `(max <numeric expression> cost)`, `(min <numeric_expression> cost)`|`min`, `max`||yes|yes|
|[dual_bound_lnbs](#dual_bound_lnbs)|`(+ <numeric expression> cost)`, `(* <numeric expression> cost)`, `(max <numeric expression> cost)`, `(min <numeric_expression> cost)`|`min`, `max`||yes|yes|
|[dual_bound_dfbb](#dual_bound_dfbb)|`(+ <numeric expression> cost)`, `(* <numeric expression> cost)`, `(max <numeric expression> cost)`, `(min <numeric_expression> cost)`|`min`, `max`||yes|yes|
|[dual_bound_cbfs](#dual_bound_cbfs)|`(+ <numeric expression> cost)`, `(* <numeric expression> cost)`, `(max <numeric expression> cost)`, `(min <numeric_expression> cost)`|`min`, `max`||yes|yes|
|[dual_bound_acps](#dual_bound_acps)|`(+ <numeric expression> cost)`, `(* <numeric expression> cost)`, `(max <numeric expression> cost)`, `(min <numeric_expression> cost)`|`min`, `max`||yes|yes|
|[dual_bound_apps](#dual_bound_apps)|`(+ <numeric expression> cost)`, `(* <numeric expression> cost)`, `(max <numeric expression> cost)`, `(min <numeric_expression> cost)`|`min`, `max`||yes|yes|
|[dual_bound_dbdfs](#dual_bound_dbdfs)|`(+ <numeric expression> cost)`, `(* <numeric expression> cost)`, `(max <numeric expression> cost)`, `(min <numeric_expression> cost)`|`min`, `max`||yes|yes|
|[dual_bound_breadth_first_search](#dual_bound_breadth_first_search)|`(+ <numeric expression> cost)`, `(* <numeric expression> cost)`, `(max <numeric expression> cost)`, `(min <numeric_expression> cost)`|`min`, `max`||yes|yes|
|[dual_bound_dd_lns](#dual_bound_dd_lns)|`(+ <numeric expression> cost)`, `(* <numeric expression> cost)`, `(max <numeric expression> cost)`, `(min <numeric_expression> cost)`|`min`, `max`||yes|yes|
|[dual_bound_weighted_astar](#dual_bound_weighted_astar)|`(+ <numeric expression> cost)`, `(* <numeric expression> cost)`, `(max <numeric expression> cost)`, `(min <numeric_expression> cost)`|`min`, `max`||no|no|

## Common Config

A config YAML file must have key `solver`, whose value is the name of a solver.
Solver specific configurations are described in a map under `config` key, which are optional.
Also, `dump_to` is optional.

```yaml
solver: <solver name>
config:
    primal_bound: <integer or real>
    time_limit: <nonnegative integer>
    quiet: <bool>
    get_all_solutions: <bool>
dump_to: <filename>
```

- `primal_bound`: the primal bound of a problem, which can be exploited by a solver. If `cost_type` is `integer`, it must be an integer value. If `cost_type` is `continuous`, it can be a real value.
  - default: `null`
- `time_limit`: if `time_limit` seconds passed, a solver returns the best solution and/or bound found so far.
  - default: `null`
- `quiet`: if `true`, the output is suppressed.
  - default: `false`
- `get_all_solutions`: if `true` and `dump_to` is specified, all feasible solutions found are reported.
  - default: `false`
- `dump_to`: the file to dump feasible solutions and the time they are obtained. Unless `get_all_solutions: true`, only improving solutions are reported.
  - default: `null`

## forward_recursion

It computes the objective value using recursion while memoizing encountered states.
This is a naive dynamic programming algorithm.

If other algorithms are applicable, they can be more efficient.

```yaml
solver: forward_recursion
```

## caasdy

Cost-Algebraic A\* Solver for DyPDL (CAASDy).

It uses the dual bound defined in a model as a heuristic function (h-value).

The cost expressions should be in the form of `(+ <numeric expression> cost)`, `(* <numeric expression> cost)`, `(max <numeric expression> cost)`, or `(min <numeric expression> cost)`.

```yaml
solver: cassdy
config:
    f: <+|*|max|min>
    initial_registry_capacity: <nonnegative integer>
```

- `f`: either of `+`, `*`, `max`, and `min`. If `+`/`*`/`max`/`min`, `f(s)`, the priority of a state `S` is computed as `h(S) + g(S)`/`h(S) * G(S)`/`max{h(S), g(S)}`/`min{h(S), g(S)}`, where `h(S)` is the h-value of `S` and `g(S)` is the cost to reach `S` from the target state.
  - default: `+`
- `initial_registry_capacity`: the initial capacity of the data structure storing all generated states.
  - default: `1000000`

Ryo Kuroiwa and J. Christopher Beck. “Domain-Independent Dynamic Programming: Generic State Space Search for Combinatorial Optimization,” Proceedings of the 33rd International Conference on Automated Planning and Scheduling (ICAPS), 2023.

Stephen Edelkamp, Shahid Jabbar, Alberto Lluch Lafuente. “Cost-Algebraic Heuristic Search,” Proceedings of the 20th National Conference on Artificial Intelligence (AAAI), pp. 1362-1367, 2005.

Peter E. Hart, Nills J. Nilsson, Bertram Raphael. “A Formal Basis for the Heuristic Determination of Minimum Cost Paths”, IEEE Transactions of Systems Science and Cybernetics, vol. SSC-4(2), pp. 100-107, 1968.

## dual_bound_cabs

Complete Anytime Beam Search (CABS).

CABS performs a sequence of beam search runs with exponentially increasing beam width.

It uses the dual bound defined in a model as a heuristic function (h-value).

The cost expressions should be in the form of `(+ <numeric expression> cost)`, `(* <numeric expression> cost)`, `(max <numeric expression> cost)`, or `(min <numeric expression> cost)`.

```yaml
solver: dual_bound_cabs 
config:
    f: <+|*|max|min>
    initial_beam_size: <int>
    keep_all_layers: <bool>
<<<<<<< HEAD
    threads: <int>
    parallel_type: <hd|hd-sync|sm>
=======
    max_beam_size: <int>
>>>>>>> 6d63de7c
```

- `f`: either of `+`, `*`, `max`, and `min`. If `+`/`*`/`max`/`min`, `f(s)`, the priority of a state `S` is computed as `h(S) + g(S)`/`h(S) * G(S)`/`max{h(S), g(S)}`/`min{h(S), g(S)}`, where `h(S)` is the h-value of `S` and `g(S)` is the cost to reach `S` from the target state.
  - default: `+`
- `initial_beam_size`: the initial beam size.
  - default: `1`
- `keep_all_layers`: if keep all states in all layers for duplicate detection. If `false`, only states in the current layer are kept. Here, the i th layer contains states that can be reached with i transitions. `keep_all_layers: true` is recommended if one state can belong to multiple layers.
  - default: `false`
<<<<<<< HEAD
- `threads`: the number[$] of threads.
  - default: `1`
- `parallel_type`: the method for parallelization. `hd` is HDBS2, `hd-sync` is HDBS1, and `sm` is SMBS. `hd` is recommended.
  - default: `hd`
=======
- `max_beam_size`: the maximum beam size. If `None`, it keep increasing the beam size until proving the optimality or infeasibility or reaching the time limit.
  - default: `None`
>>>>>>> 6d63de7c

Ryo Kuroiwa and J. Christopher Beck. “Solving Domain-Independent Dynamic Programming with Anytime Heuristic Search,” Proceedings of the 33rd International Conference on Automated Planning and Scheduling (ICAPS), 2023.

Weixiong Zhang. “Complete Anytime Beam Search,” Proceedings of the 15th National Conference on Artificial Intelligence/Innovative Applications of Artificial Intelligence (AAAI/IAAI), pp. 425-430, 1998.

## dual_bound_lnbs

Large Neighborhood Beam Search (LNBS).

It improves a solution by finding a partial path using beam search. It first performs CABS to find an initial feasible solution and then performs LNBS to improve the solution.

It uses the dual bound defined in a model as a heuristic function (h-value).

The cost expressions should be in the form of `(+ <numeric expression> cost)`, `(* <numeric expression> cost)`, `(max <numeric expression> cost)`, or `(min <numeric expression> cost)`.  If `<numeric expression>` can be negative, please set `has_negative_cost` to `true`.

```yaml
solver: dual_bound_lnbs
config:
    f: <+|*|max|min>
    initial_beam_size: <int>
    keep_all_layers: <bool>
    max_beam_size: <int>
    seed: <int>
    has_negative_cost: <bool>
    use_cost_weight: <bool>
    no_bandit: <bool>
    no_transition_mutex: <bool>
    cabs_initial_beam_size: <int>
    cabs_max_beam_size: <int>
```

- `f`: either of `+`, `*`, `max`, and `min`. If `+`/`*`/`max`/`min`, `f(s)`, the priority of a state `S` is computed as `h(S) + g(S)`/`h(S) * G(S)`/`max{h(S), g(S)}`/`min{h(S), g(S)}`, where `h(S)` is the h-value of `S` and `g(S)` is the cost to reach `S` from the target state.
  - default: `+`
- `initial_beam_size`: the initial beam size.
  - default: `1`
- `keep_all_layers`: if keep all states in all layers for duplicate detection. If `false`, only states in the current layer are kept. Here, the i th layer contains states that can be reached with i transitions. `keep_all_layers: true` is recommended if one state can belong to multiple layers.
  - default: `false`
- `max_beam_size`: the maximum beam size. If `None`, it keep increasing the beam size until proving the optimality or infeasibility or reaching the time limit.
  - default: `None`
- `seed`: random seed.
  - default: `2023`
- `has_negative_cost`: whether the cost of a transition can be negative.
  - default: `false`
- `use_cost_weight`: use weighted sampling biased by costs to select a start of a partial path. This is not activated when `has_negative_cost` is `true`.
  - default: `false`
- `no_bandit`: do not use bandit-based sampling to select the depth of a partial path.
  - default: `false`
- `no_transition_mutex`: do not remove transitions conflicting with a suffix from a partial state space.
  - default: `false`
- `cabs_initial_beam_size`: the initial beam size for CABS to find an initial feasible solution.
  - default: `1`
- `cabs_max_beam_size`: the maximum beam size for CABS to find an initial feasible solution. If `None`, it keep increasing the beam size until finding a feasible solution, proving infeasibility, or reaching the time limit.
  - default: `None`

Ryo Kuroiwa and J. Christopher Beck. “Large Neighborhood Beam Search for Domain-Independent Dynamic Programming,” Proceedings of the 29th International Conference on Principles and Practice of Constraint Programming (CP), 2023.

## dual_bound_dfbb

Depth-First Branch-and-Bound (DFBB).

It uses the dual bound defined in a model as a heuristic function (h-value).

The cost expressions should be in the form of `(+ <numeric expression> cost)`, `(* <numeric expression> cost)`, `(max <numeric expression> cost)`, or `(min <numeric expression> cost)`.

```yaml
solver: dual_bound_dfbb
config:
    f: <+|*|max|min>
    initial_registry_capacity: <nonnegative integer>
    bfs_tie_breaking: <bool>
```

- `f`: either of `+`, `*`, `max`, and `min`. If `+`/`*`/`max`/`min`, `f(s)`, the priority of a state `S` is computed as `h(S) + g(S)`/`h(S) * G(S)`/`max{h(S), g(S)}`/`min{h(S), g(S)}`, where `h(S)` is the h-value of `S` and `g(S)` is the cost to reach `S` from the target state.
  - default: `+`
- `initial_registry_capacity`: the initial capacity of the data structure storing all generated states.
  - default: `1000000`
- `bfs_tie_breaking`: if sort successor states according to their f-values.
  - default: `false`

Ryo Kuroiwa and J. Christopher Beck. “Solving Domain-Independent Dynamic Programming with Anytime Heuristic Search,” Proceedings of the 33rd International Conference on Automated Planning and Scheduling (ICAPS), 2023.

## dual_bound_cbfs

Cyclic Best-First Search (CBFS).

It uses the dual bound defined in a model as a heuristic function (h-value).

The cost expressions should be in the form of `(+ <numeric expression> cost)`, `(* <numeric expression> cost)`, `(max <numeric expression> cost)`, or `(min <numeric expression> cost)`.

```yaml
solver: dual_bound_dfbb
config:
    f: <+|*|max|min>
    initial_registry_capacity: <nonnegative integer>
```

- `f`: either of `+`, `*`, `max`, and `min`. If `+`/`*`/`max`/`min`, `f(s)`, the priority of a state `S` is computed as `h(S) + g(S)`/`h(S) * G(S)`/`max{h(S), g(S)}`/`min{h(S), g(S)}`, where `h(S)` is the h-value of `S` and `g(S)` is the cost to reach `S` from the target state.
  - default: `+`
- `initial_registry_capacity`: the initial capacity of the data structure storing all generated states.
  - default: `1000000`

Ryo Kuroiwa and J. Christopher Beck. “Solving Domain-Independent Dynamic Programming with Anytime Heuristic Search,” Proceedings of the 33rd International Conference on Automated Planning and Scheduling (ICAPS), 2023.

Gio K. Kao, Edward C. Sewell, and Sheldom H. Jacobson. “A Branch, Bound and Remember Algorithm for the 1|r_i|Σt_i scheduling problem,” Journal of Scheduling, vol. 12(2), pp. 163-175, 2009.

## dual_bound_acps

Anytime Column Progressive Search (ACPS).

It uses the dual bound defined in a model as a heuristic function (h-value).

The cost expressions should be in the form of `(+ <numeric expression> cost)`, `(* <numeric expression> cost)`, `(max <numeric expression> cost)`, or `(min <numeric expression> cost)`.

```yaml
solver: dual_bound_acps
config:
    f: <+|*|max|min>
    initial_registry_capacity: <nonnegative integer>
    init: <nonnegative integer>
    step: <nonnegative integer>
    width_bound: <nonnegative integer>
    reset: <bool>
```

- `f`: either of `+`, `*`, `max`, and `min`. If `+`/`*`/`max`/`min`, `f(s)`, the priority of a state `S` is computed as `h(S) + g(S)`/`h(S) * G(S)`/`max{h(S), g(S)}`/`min{h(S), g(S)}`, where `h(S)` is the h-value of `S` and `g(S)` is the cost to reach `S` from the target state.
  - default: `+`
- `initial_registry_capacity`: the initial capacity of the data structure storing all generated states.
  - default: `1000000`
- `init`: the initial beam size.
  - default: `1`
- `step`: the amount of the increment of the beam size when reaching the last layer.
  - default: `1`
- `width_bound`: the maximum beam size.
  - default: `null`
- `reset`: if reset the beam size to `init` when a new improving solution is found.
  - default: `false`

Ryo Kuroiwa and J. Christopher Beck. “Solving Domain-Independent Dynamic Programming with Anytime Heuristic Search,” Proceedings of the 33rd International Conference on Automated Planning and Scheduling (ICAPS), 2023.

Sataya Gautam Vadlamudi, Piyush Gaurav, Sandip Aine, and Partha Pratim Chakrabarti. “Anytime Column Search,” Proceedings of AI 2012: Advances in Artificial Intelligence, pp. 254-255, 2012.

## dual_bound_apps

Anytime Pack Progressive Search (ACPS).

It uses the dual bound defined in a model as a heuristic function (h-value).

The cost expressions should be in the form of `(+ <numeric expression> cost)`, `(* <numeric expression> cost)`, `(max <numeric expression> cost)`, or `(min <numeric expression> cost)`.

```yaml
solver: dual_bound_apps
config:
    f: <+|*|max|min>
    initial_registry_capacity: <nonnegative integer>
    init: <nonnegative integer>
    step: <nonnegative integer>
    width_bound: <nonnegative integer>
    reset: <bool>
```

- `f`: either of `+`, `*`, `max`, and `min`. If `+`/`*`/`max`/`min`, `f(s)`, the priority of a state `S` is computed as `h(S) + g(S)`/`h(S) * G(S)`/`max{h(S), g(S)}`/`min{h(S), g(S)}`, where `h(S)` is the h-value of `S` and `g(S)` is the cost to reach `S` from the target state.
  - default: `+`
- `initial_registry_capacity`: the initial capacity of the data structure storing all generated states.
  - default: `1000000`
- `init`: the initial beam size.
  - default: `1`
- `step`: the amount of the increment of the beam size when reaching the last layer.
  - default: `1`
- `width_bound`: the maximum beam size.
  - default: `null`
- `reset`: if reset the beam size to `init` when a new improving solution is found.
  - default: `false`

Ryo Kuroiwa and J. Christopher Beck. “Solving Domain-Independent Dynamic Programming with Anytime Heuristic Search,” Proceedings of the 33rd International Conference on Automated Planning and Scheduling (ICAPS), 2023.

Sataya Gautam Vadlamudi, Sandip Aine, Partha Pratim Chakrabarti. “Anytime Pack Search,” Natural Computing, vol. 15(3), pp. 395-414, 2016.

## dual_bound_dbdfs

Discrepancy-Bounded Depth-First Search (DBDFS).

It uses the dual bound defined in a model as a heuristic function (h-value).

The cost expressions should be in the form of `(+ <numeric expression> cost)`, `(* <numeric expression> cost)`, `(max <numeric expression> cost)`, or `(min <numeric expression> cost)`.

```yaml
solver: dual_bound_dbdfs
config:
    f: <+|*|max|min>
    initial_registry_capacity: <nonnegative integer>
    width: <nonnegative integer>
```

- `f`: either of `+`, `*`, `max`, and `min`. If `+`/`*`/`max`/`min`, `f(s)`, the priority of a state `S` is computed as `h(S) + g(S)`/`h(S) * G(S)`/`max{h(S), g(S)}`/`min{h(S), g(S)}`, where `h(S)` is the h-value of `S` and `g(S)` is the cost to reach `S` from the target state.
  - default: `+`
- `initial_registry_capacity`: the initial capacity of the data structure storing all generated states.
  - default: `1000000`
- `width`: the width of discrepancy to search.
  - default: `1`

Ryo Kuroiwa and J. Christopher Beck. “Solving Domain-Independent Dynamic Programming with Anytime Heuristic Search,” Proceedings of the 33rd International Conference on Automated Planning and Scheduling (ICAPS), 2023.

## dual_bound_breadth_first_search

Breadth-first search.

It uses the dual bound defined in a model as a heuristic function (h-value).

The cost expressions should be in the form of `(+ <numeric expression> cost)`, `(* <numeric expression> cost)`, `(max <numeric expression> cost)`, or `(min <numeric expression> cost)`.

```yaml
solver: dual_bound_cabs 
config:
    f: <+|*|max|min>
    initial_registry_capacity: <nonnegative integer>
    keep_all_layers: <bool>
```

- `f`: either of `+`, `*`, `max`, and `min`. If `+`/`*`/`max`/`min`, `f(s)`, the priority of a state `S` is computed as `h(S) + g(S)`/`h(S) * G(S)`/`max{h(S), g(S)}`/`min{h(S), g(S)}`, where `h(S)` is the h-value of `S` and `g(S)` is the cost to reach `S` from the target state.
  - default: `+`
- `initial_registry_capacity`: the initial capacity of the data structure storing all generated states.
  - default: `1000000`
- `keep_all_layers`: if keep all states in all layers for duplicate detection. If `false`, only states in the current layer are kept. Here, the i th layer contains states that can be reached with i transitions. `keep_all_layers: true` is recommended if one state can belong to multiple layers.
  - default: `false`

## dual_bound_dd_lns

Large Neighborhood Search with Decision Diagrams (DD-LNS).

This performs LNS by constructing restricted multi-valued decision diagrams (MDD). It first performs CABS to find an initial feasible solution and then performs DD-LNS to improve the solution.

It uses the dual bound defined in a model as a heuristic function (h-value).

The cost expressions should be in the form of `(+ <numeric expression> cost)`, `(* <numeric expression> cost)`, `(max <numeric expression> cost)`, or `(min <numeric expression> cost)`.

```yaml
solver: dual_bound_dd_lns
config:
    f: <+|*|max|min>
    beam_size: <int>
    keep_probability: <float>
    keep_all_layers: <bool>
    seed: <int>
    cabs_initial_beam_size: <int>
    cabs_max_beam_size: <int>
```

- `f`: either of `+`, `*`, `max`, and `min`. If `+`/`*`/`max`/`min`, `f(s)`, the priority of a state `S` is computed as `h(S) + g(S)`/`h(S) * G(S)`/`max{h(S), g(S)}`/`min{h(S), g(S)}`, where `h(S)` is the h-value of `S` and `g(S)` is the cost to reach `S` from the target state.
  - default: `+`
- `beam_size`: the beam size.
  - default: `1000`
- `keep_probability`: probability to keep a non-best state.
  - default: `0.1`
- `keep_all_layers`: if keep all states in all layers for duplicate detection. If `false`, only states in the current layer are kept. Here, the i th layer contains states that can be reached with i transitions. `keep_all_layers: true` is recommended if one state can belong to multiple layers.
  - default: `false`
- `seed`: random seed.
  - default: `2023`
- `cabs_initial_beam_size`: the initial beam size for CABS to find an initial feasible solution.
  - default: `1`
- `cabs_max_beam_size`: the maximum beam size for CABS to find an initial feasible solution. If `None`, it keep increasing the beam size until finding a feasible solution, proving infeasibility, or reaching the time limit.
  - default: `None`

Xavier Gillard and Pierre Schaus. “Large Neighborhood Search with Decision Diagrams,” Proceedings of the 31st International Joint Conference on Artificial Intelligence (IJCAI), 2022.

## dual_bound_weighted_astar

Weighted A\*.

It uses the dual bound defined in a model as a heuristic function (h-value).

The cost expressions should be in the form of `(+ <numeric expression> cost)`, `(* <numeric expression> cost)`, `(max <numeric expression> cost)`, or `(min <numeric expression> cost)`.

```yaml
solver: dual_bound_weighted_astar 
config:
    f: <+|*|max|min>
    initial_registry_capacity: <nonnegative integer>
    weight: <integer or real>
```

- `f`: either of `+`, `*`, `max`, and `min`. If `+`/`*`/`max`/`min`, `f(s)`, the priority of a state `S` is computed as `h(S) + g(S)`/`h(S) * G(S)`/`max{h(S), g(S)}`/`min{h(S), g(S)}`, where `h(S)` is the h-value of `S` and `g(S)` is the cost to reach `S` from the target state.
  - default: `+`
- `initial_registry_capacity`: the initial capacity of the data structure storing all generated states.
  - default: `1000000`
- `weight`: the weight of the h-value.<|MERGE_RESOLUTION|>--- conflicted
+++ resolved
@@ -102,12 +102,9 @@
     f: <+|*|max|min>
     initial_beam_size: <int>
     keep_all_layers: <bool>
-<<<<<<< HEAD
+    max_beam_size: <int>
     threads: <int>
     parallel_type: <hd|hd-sync|sm>
-=======
-    max_beam_size: <int>
->>>>>>> 6d63de7c
 ```
 
 - `f`: either of `+`, `*`, `max`, and `min`. If `+`/`*`/`max`/`min`, `f(s)`, the priority of a state `S` is computed as `h(S) + g(S)`/`h(S) * G(S)`/`max{h(S), g(S)}`/`min{h(S), g(S)}`, where `h(S)` is the h-value of `S` and `g(S)` is the cost to reach `S` from the target state.
@@ -116,15 +113,12 @@
   - default: `1`
 - `keep_all_layers`: if keep all states in all layers for duplicate detection. If `false`, only states in the current layer are kept. Here, the i th layer contains states that can be reached with i transitions. `keep_all_layers: true` is recommended if one state can belong to multiple layers.
   - default: `false`
-<<<<<<< HEAD
+- `max_beam_size`: the maximum beam size. If `None`, it keep increasing the beam size until proving the optimality or infeasibility or reaching the time limit.
+  - default: `None`
 - `threads`: the number[$] of threads.
   - default: `1`
 - `parallel_type`: the method for parallelization. `hd` is HDBS2, `hd-sync` is HDBS1, and `sm` is SMBS. `hd` is recommended.
   - default: `hd`
-=======
-- `max_beam_size`: the maximum beam size. If `None`, it keep increasing the beam size until proving the optimality or infeasibility or reaching the time limit.
-  - default: `None`
->>>>>>> 6d63de7c
 
 Ryo Kuroiwa and J. Christopher Beck. “Solving Domain-Independent Dynamic Programming with Anytime Heuristic Search,” Proceedings of the 33rd International Conference on Automated Planning and Scheduling (ICAPS), 2023.
 
